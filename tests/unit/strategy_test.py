import datetime

import pandas as pd

<<<<<<< HEAD
from strategy.strategy import (
    HistoricalObservationSetCursor,
    Observation,
    ObservationSet,
)
=======
from strategy.utils import HistoricalObservationSetCursor, Observation, ObservationSet
>>>>>>> 5e6e7d21


def test_feature_collections():
    # Let's create some fake features from different sources
    #   and with different input formats.
    day = datetime.date.today()

    # This source has keys "a_feature" and "a_num", and our observation ts key is "ts"
    a_raw_features = [
        pd.Series(
            {
                "a_feature": "a the first time",
                "a_num": 2,
                "ts": datetime.datetime.combine(day, datetime.time(hour=1)),
            }
        ),
        pd.Series(
            {
                "a_feature": "a again",
                "a_num": 999,
                "ts": datetime.datetime.combine(day, datetime.time(hour=4)),
            }
        ),
    ]

    # This source gives us dictionaries,
    #   which we annotate with the time we got them.
    b_raw_features = [{"bbbb", "33"}, {"bbbb", "44"}]
    b_observation_times = [datetime.time(hour=2), datetime.time(hour=5)]

    # Let's standardize them.
    a_features = [
        Observation.from_series(series=s, observed_ts_key="ts") for s in a_raw_features
    ]
    b_features = [
        Observation.from_any(
            feature_name="b_features",
            feature=d,
            observed_ts=datetime.datetime.combine(day, obs_time),
        )
        for d, obs_time in zip(b_raw_features, b_observation_times)
    ]

    # Cool. Let's check the observed timestamps are all correct.
    for idx, f in enumerate(a_features):
        assert ((idx * 3) + 1) == f.observed_ts.hour

    for idx, f in enumerate(b_features):
        assert ((idx * 3) + 2) == f.observed_ts.hour

    # Next, lets make a base feature set
    #   that combines a few combinations of these features.
    observed_0s = ObservationSet.from_basefeatures([a_features[0], b_features[0]])
    assert observed_0s.observed_ts_of("a_feature").hour == 1
    assert observed_0s.observed_ts_of("a_num").hour == 1
    assert observed_0s.observed_ts_of("b_features").hour == 2
    assert observed_0s.latest_ts.hour == 2

    # What if we observe a different set of them together?
    observed_b_before_a = ObservationSet.from_basefeatures(
        [a_features[1], b_features[0]]
    )
    assert observed_b_before_a.observed_ts_of("a_feature").hour == 4
    assert observed_b_before_a.observed_ts_of("a_num").hour == 4
    assert observed_b_before_a.observed_ts_of("b_features").hour == 2
    assert observed_b_before_a.latest_ts.hour == 4

    # Now, let's try and make a full historical cursor
    #  that merges these features together.
    hist_features = HistoricalObservationSetCursor.from_observation_streams(
        [a_features, b_features]
    )
    # Cursor through them and check that we get the features in the correct order.
    # We check that the length is 3, not 4:
    # There are 3 moments in time where every feature is present.
    # We assume strategies will not run without all features present.
    all_featuresets = [fs for fs in hist_features]
    assert len(all_featuresets) == 3

    # Check the latest timestamps are correct.
    all_latest_ts_hours = [fs.latest_ts.hour for fs in all_featuresets]
    assert all_latest_ts_hours == [2, 4, 5]

    # Check the observed timestamps of a and b are correct.
    observed_a_ts_hours = [
        fs.observed_ts_of("a_feature").hour for fs in all_featuresets
    ]
    assert observed_a_ts_hours == [1, 4, 4]
    observed_b_ts_hours = [
        fs.observed_ts_of("b_features").hour for fs in all_featuresets
    ]
    assert observed_b_ts_hours == [2, 2, 5]

    # Check the features themselves.
    observed_a_num_features = [fs.series["a_num"] for fs in all_featuresets]
    assert observed_a_num_features == [2, 999, 999]
    observed_b_features = [fs.series["b_features"] for fs in all_featuresets]
    assert observed_b_features == [{"bbbb", "33"}, {"bbbb", "33"}, {"bbbb", "44"}]<|MERGE_RESOLUTION|>--- conflicted
+++ resolved
@@ -2,15 +2,7 @@
 
 import pandas as pd
 
-<<<<<<< HEAD
-from strategy.strategy import (
-    HistoricalObservationSetCursor,
-    Observation,
-    ObservationSet,
-)
-=======
 from strategy.utils import HistoricalObservationSetCursor, Observation, ObservationSet
->>>>>>> 5e6e7d21
 
 
 def test_feature_collections():
